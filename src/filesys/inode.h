--- conflicted
+++ resolved
@@ -5,10 +5,7 @@
 #include "filesys/off_t.h"
 #include "devices/block.h"
 #include "lib/kernel/list.h"
-<<<<<<< HEAD
-=======
 #include "lib/kernel/hash.h"
->>>>>>> d6d440e1
 #include "threads/synch.h"
 
 struct bitmap;
@@ -16,11 +13,15 @@
 /* On-disk inode.
    Must be exactly BLOCK_SECTOR_SIZE bytes long. */
 struct inode_disk {
-  block_sector_t start; /* First data sector. */
-  off_t length;         /* File size in bytes. */
-  unsigned magic;       /* Magic number. */
-  uint32_t unused[124]; /* Not used. */
-  bool is_dir;          /* Determines whether inode is a directory or file */
+  block_sector_t direct[NUM_DIRECT]; /* Direct pointer array. */
+  block_sector_t indirect;           /* Indirect pointer. */
+  block_sector_t double_indirect;    /* Double pointer */
+  off_t length;                      /* File size in bytes. */
+  unsigned magic;                    /* Magic number. */
+  bool is_dir;                       /* Determines whether inode is a directory or file */
+  struct dir_entry* dir_entry;       /* Pointer to inode's dir_entry; NULL if inode is a file */
+  uint32_t unused[121];              /* Not used.*/
+  uint8_t unused[3];
 };
 
 /* In-memory inode. */
@@ -30,8 +31,8 @@
   int open_cnt;           /* Number of openers. */
   bool removed;           /* True if deleted, false otherwise. */
   int deny_write_cnt;     /* 0: writes ok, >0: deny writes. */
-  struct inode_disk data; /* Inode content. */
-  struct lock inode_lock; /* A lock for synchronization */
+  struct lock inode_lock; /* Inode Lock. */
+  //struct inode_disk data; /* Inode content. */
 };
 
 void inode_init(void);
@@ -46,7 +47,7 @@
 void inode_deny_write(struct inode*);
 void inode_allow_write(struct inode*);
 off_t inode_length(const struct inode*);
-struct inode_disk* get_disk_inode(const struct inode *inode);
+struct inode_disk* get_disk_inode(const struct inode* inode);
 size_t inode_allocate(struct inode_disk* inode, size_t start, size_t stop);
 void inode_deallocate(struct inode_disk* inode, size_t start, size_t stop);
 void inode_lock_acquire(struct inode* inode);
@@ -55,7 +56,6 @@
 /* Buffer cache definitions/structs. */
 
 #define MAX_BUFFERS_CACHED 64
-
 
 struct buffer_cache {
   struct lock lock;
@@ -66,7 +66,6 @@
   bool is_fetching;
   block_sector_t fetching_id;
 };
-
 
 struct buffer_block {
   block_sector_t id;
