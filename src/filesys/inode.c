--- conflicted
+++ resolved
@@ -18,67 +18,21 @@
 /* Number of pointers in an indirect inode. */
 #define NUM_INDIRECT 128
 
-/* On-disk inode.
-   Must be exactly BLOCK_SECTOR_SIZE bytes long. */
-<<<<<<< HEAD
-//struct inode_disk {
-//  block_sector_t start;        /* First data sector. */
-//  off_t length;                /* File size in bytes. */
-//  unsigned magic;              /* Magic number. */
-//  uint32_t unused[125];        /* Not used. */
-//  bool is_dir;                 /* Determines whether inode is a directory or file */
-//  struct dir_entry* dir_entry; /* Pointer to inode's dir_entry; NULL if inode is a file */
-//};
-=======
-struct inode_disk {
-  block_sector_t direct[NUM_DIRECT];   /* Direct pointer array. */
-  block_sector_t indirect;             /* Indirect pointer. */
-  block_sector_t double_indirect;      /* Double pointer */
-  off_t length;                        /* File size in bytes. */
-  unsigned magic;                      /* Magic number. */
+struct indirect_inode {
+  block_sector_t ptrs[NUM_INDIRECT]; /* (In)Direct Pointer array. */
 };
-
-struct indirect_inode {
-  block_sector_t ptrs[NUM_INDIRECT];   /* (In)Direct Pointer array. */
-};
->>>>>>> d6d440e1
 
 /* Buffer cache for inode/file data. */
 struct buffer_cache buffer_cache;
-
-
 
 /* Returns the number of sectors to allocate for an inode SIZE
    bytes long. */
 static inline size_t bytes_to_sectors(off_t size) { return DIV_ROUND_UP(size, BLOCK_SECTOR_SIZE); }
 
-/* In-memory inode. */
-<<<<<<< HEAD
-//struct inode {
-//  struct list_elem elem;  /* Element in inode list. */
-//  block_sector_t sector;  /* Sector number of disk location. */
-//  int open_cnt;           /* Number of openers. */
-//  bool removed;           /* True if deleted, false otherwise. */
-//  int deny_write_cnt;     /* 0: writes ok, >0: deny writes. */
-//  struct inode_disk data; /* Inode content. */
-//  struct lock inode_lock; /* A lock for synchronization */
-//};
-=======
-struct inode {
-  struct list_elem elem;  /* Element in inode list. */
-  block_sector_t sector;  /* Sector number of disk location. */
-  int open_cnt;           /* Number of openers. */
-  bool removed;           /* True if deleted, false otherwise. */
-  int deny_write_cnt;     /* 0: writes ok, >0: deny writes. */
-  struct lock inode_lock; /* Inode Lock. */
-  //struct inode_disk data; /* Inode content. */
-};
->>>>>>> d6d440e1
-
 /* Returns on disk inode struct referring to in memory inode. Malloced space. */
-struct inode_disk* get_disk_inode(const struct inode *inode) {
+struct inode_disk* get_disk_inode(const struct inode* inode) {
   struct inode_disk* disk_inode = malloc(sizeof(struct inode_disk));
-  block_read(fs_device, inode_get_inumber(inode), (void *) disk_inode);
+  block_read(fs_device, inode_get_inumber(inode), (void*)disk_inode);
   return disk_inode;
 }
 
@@ -87,7 +41,7 @@
    Returns -1 if INODE does not contain data for a byte at offset
    POS. */
 static block_sector_t byte_to_sector(const struct inode* inode, off_t pos) {
-  
+
   ASSERT(inode != NULL);
 
   struct inode_disk* disk_inode = get_disk_inode(inode);
@@ -97,20 +51,17 @@
 
   pos = pos / BLOCK_SECTOR_SIZE;
 
-  
-
   if (i < disk_inode->length) {
 
-
-    if (pos < NUM_DIRECT){
+    if (pos < NUM_DIRECT) {
 
       result = disk_inode->direct[pos];
 
-    } else if (pos < NUM_DIRECT + NUM_INDIRECT){
+    } else if (pos < NUM_DIRECT + NUM_INDIRECT) {
       int index = pos - NUM_DIRECT;
 
       struct indirect_inode* disk_indirect = malloc(sizeof(struct indirect_inode));
-      block_read(fs_device, disk_inode->indirect, (void *) disk_indirect);
+      block_read(fs_device, disk_inode->indirect, (void*)disk_indirect);
 
       result = disk_indirect->ptrs[index];
 
@@ -120,23 +71,22 @@
 
       int index = pos - NUM_DIRECT - NUM_INDIRECT;
 
-      int first_index = index/NUM_INDIRECT;
+      int first_index = index / NUM_INDIRECT;
       int second_index = index % NUM_INDIRECT;
 
       struct indirect_inode* double_pointer = malloc(sizeof(struct indirect_inode));
-      block_read(fs_device, disk_inode->double_indirect, (void *) double_pointer);
+      block_read(fs_device, disk_inode->double_indirect, (void*)double_pointer);
 
       struct indirect_inode* disk_indirect2 = malloc(sizeof(struct indirect_inode));
-      block_read(fs_device, double_pointer->ptrs[first_index], (void *) disk_indirect2);
+      block_read(fs_device, double_pointer->ptrs[first_index], (void*)disk_indirect2);
 
       result = disk_indirect2->ptrs[second_index];
 
       free(disk_indirect2);
       free(double_pointer);
-
-    }
-  }
-  
+    }
+  }
+
   free(disk_inode);
   //printf("%d\n%lu\n", pos, disk_inode->length);
   //ASSERT(result < 100000);
@@ -149,7 +99,6 @@
 
 /* Initializes the inode module. */
 void inode_init(void) { list_init(&open_inodes); }
-
 
 /* Initializes an inode with LENGTH bytes of data and
    writes the new inode to sector SECTOR on the file system
@@ -176,7 +125,6 @@
     //printf("In Create: length: %lu\n", disk_inode->length);
     //printf("In Create: sectors: %lu\n", sectors);
 
-
     size_t end = inode_allocate(disk_inode, 0, sectors);
 
     if (end == sectors) {
@@ -195,19 +143,19 @@
 
 /* Inode allocation function. Calls free map allocate. */
 size_t inode_allocate(struct inode_disk* inode, size_t start, size_t stop) {
-  
+
   size_t sector_num = start;
 
-  if (sector_num == stop){
+  if (sector_num == stop) {
     return sector_num;
   }
 
   int i = 0;
   static char zeros[BLOCK_SECTOR_SIZE];
 
-  while(sector_num < NUM_DIRECT && sector_num < stop){
-
-    if (!free_map_allocate(1, &inode->direct[sector_num])){
+  while (sector_num < NUM_DIRECT && sector_num < stop) {
+
+    if (!free_map_allocate(1, &inode->direct[sector_num])) {
       return sector_num;
     }
     block_write(fs_device, inode->direct[sector_num], zeros);
@@ -215,15 +163,15 @@
     sector_num += 1;
   }
 
-  if (sector_num == stop){
+  if (sector_num == stop) {
     return sector_num;
   }
 
   i = sector_num - NUM_DIRECT;
 
-  if (!inode->indirect){
-  
-    if (!free_map_allocate(1, &inode->indirect)){
+  if (!inode->indirect) {
+
+    if (!free_map_allocate(1, &inode->indirect)) {
       return sector_num;
     }
 
@@ -231,41 +179,36 @@
   }
 
   struct indirect_inode indirect_inode;
-  block_read(fs_device, inode->indirect, (void *) &indirect_inode);
-
-  
-
-  while(sector_num < NUM_DIRECT + NUM_INDIRECT && sector_num < stop && i < NUM_INDIRECT){
-
-    if (!indirect_inode.ptrs[i]){
-
-      if (!free_map_allocate(1, &indirect_inode.ptrs[i])){
+  block_read(fs_device, inode->indirect, (void*)&indirect_inode);
+
+  while (sector_num < NUM_DIRECT + NUM_INDIRECT && sector_num < stop && i < NUM_INDIRECT) {
+
+    if (!indirect_inode.ptrs[i]) {
+
+      if (!free_map_allocate(1, &indirect_inode.ptrs[i])) {
         return sector_num;
       }
       block_write(fs_device, indirect_inode.ptrs[i], zeros);
     }
 
-
     i += 1;
     sector_num += 1;
   }
 
   block_write(fs_device, inode->indirect, &indirect_inode);
 
-  if (sector_num == stop){
+  if (sector_num == stop) {
     return sector_num;
   }
 
-  if (!inode->double_indirect){
-
-  
-    if (!free_map_allocate(1, &inode->double_indirect)){
+  if (!inode->double_indirect) {
+
+    if (!free_map_allocate(1, &inode->double_indirect)) {
       return sector_num;
     }
 
     block_write(fs_device, inode->double_indirect, zeros);
-
-    }
+  }
 
   struct indirect_inode double_inode;
   block_read(fs_device, inode->double_indirect, &double_inode);
@@ -273,47 +216,41 @@
   //int num_indirect_to_allocate = DIV_ROUND_UP(stop - sector_num, NUM_INDIRECT);
   int index = sector_num - NUM_DIRECT - NUM_INDIRECT;
 
-  int j = index/NUM_INDIRECT;
-  i = index%NUM_INDIRECT;
+  int j = index / NUM_INDIRECT;
+  i = index % NUM_INDIRECT;
 
   while (sector_num < stop) {
 
-    if (!double_inode.ptrs[j]){
-
-      if (!free_map_allocate(1, &double_inode.ptrs[j])){
+    if (!double_inode.ptrs[j]) {
+
+      if (!free_map_allocate(1, &double_inode.ptrs[j])) {
         return sector_num;
       }
       block_write(fs_device, double_inode.ptrs[j], zeros);
-
     }
 
     struct indirect_inode indirect_inode;
     block_read(fs_device, double_inode.ptrs[j], &indirect_inode);
 
-    i = (sector_num - NUM_DIRECT - NUM_INDIRECT)%NUM_INDIRECT; 
-      
-    while(i < NUM_INDIRECT && sector_num < stop){
-
-      if (!indirect_inode.ptrs[i]){
-
-  
-        if (!free_map_allocate(1, &indirect_inode.ptrs[i])){
+    i = (sector_num - NUM_DIRECT - NUM_INDIRECT) % NUM_INDIRECT;
+
+    while (i < NUM_INDIRECT && sector_num < stop) {
+
+      if (!indirect_inode.ptrs[i]) {
+
+        if (!free_map_allocate(1, &indirect_inode.ptrs[i])) {
           return sector_num;
         }
         block_write(fs_device, indirect_inode.ptrs[i], zeros);
-
       }
 
-      
       i += 1;
       sector_num += 1;
-
     }
 
     block_write(fs_device, double_inode.ptrs[j], &indirect_inode);
 
     j += 1;
-
   }
 
   block_write(fs_device, inode->double_indirect, &double_inode);
@@ -379,7 +316,7 @@
 
     /* Deallocate blocks if removed. */
     if (inode->removed) {
-      
+
       struct inode_disk* disk_inode = get_disk_inode(inode);
       size_t length = bytes_to_sectors(disk_inode->length);
 
@@ -387,7 +324,6 @@
       free_map_release(inode->sector, 1);
 
       free(disk_inode);
-      
     }
 
     free(inode);
@@ -399,35 +335,33 @@
   size_t sector_num = start;
   int i = 0;
 
-  while(sector_num < NUM_DIRECT && sector_num < stop){
+  while (sector_num < NUM_DIRECT && sector_num < stop) {
 
     free_map_release(inode->direct[sector_num], 1);
 
     sector_num += 1;
   }
 
-  if (sector_num == stop){
-      return;
-    }
+  if (sector_num == stop) {
+    return;
+  }
 
   i = sector_num - NUM_DIRECT;
 
   struct indirect_inode indirect_inode;
   block_read(fs_device, inode->indirect, &indirect_inode);
 
-  
-  while(sector_num < NUM_DIRECT + NUM_INDIRECT && sector_num < stop && i < NUM_INDIRECT){
-
-  
+  while (sector_num < NUM_DIRECT + NUM_INDIRECT && sector_num < stop && i < NUM_INDIRECT) {
+
     free_map_release(indirect_inode.ptrs[i], 1);
 
     i += 1;
     sector_num += 1;
   }
 
-  if (sector_num == stop){
-      return;
-    }
+  if (sector_num == stop) {
+    return;
+  }
 
   free_map_release(inode->indirect, 1);
 
@@ -437,39 +371,35 @@
   //int num_indirect_to_allocate = DIV_ROUND_UP(stop - sector_num, NUM_INDIRECT);
   int index = sector_num - NUM_DIRECT - NUM_INDIRECT;
 
-  int j = index/NUM_INDIRECT;
-  i = index%NUM_INDIRECT;
+  int j = index / NUM_INDIRECT;
+  i = index % NUM_INDIRECT;
 
   while (sector_num < stop) {
-  
 
     struct indirect_inode indirect_inode;
     block_read(fs_device, double_inode.ptrs[j], &indirect_inode);
 
-    i = (sector_num - NUM_DIRECT - NUM_INDIRECT)%NUM_INDIRECT; 
-      
-    while(i < NUM_INDIRECT && sector_num < stop){
+    i = (sector_num - NUM_DIRECT - NUM_INDIRECT) % NUM_INDIRECT;
+
+    while (i < NUM_INDIRECT && sector_num < stop) {
 
       free_map_release(indirect_inode.ptrs[i], 1);
-    
+
       i += 1;
       sector_num += 1;
-
-    }
-
-    if (sector_num == stop){
+    }
+
+    if (sector_num == stop) {
       return;
     }
 
     free_map_release(double_inode.ptrs[j], 1);
 
     j += 1;
-
   }
 
   free_map_release(inode->double_indirect, 1);
 }
-
 
 /* Marks INODE to be deleted when it is closed by the last caller who
    has it open. */
@@ -506,7 +436,7 @@
     if (sector_ofs == 0 && chunk_size == BLOCK_SECTOR_SIZE) {
 
       /* Read full sector directly into caller's buffer. */
-      memcpy(buffer + bytes_read, buffer_block->data, chunk_size); 
+      memcpy(buffer + bytes_read, buffer_block->data, chunk_size);
       //block_read(fs_device, sector_idx, bb->data + bytes_read);
 
     } else {
@@ -529,7 +459,6 @@
 
   return bytes_read;
 }
-
 
 /* Writes SIZE bytes from BUFFER into INODE, starting at OFFSET.
    Returns the number of bytes actually written, which may be
@@ -548,39 +477,36 @@
 
   //printf("In write: size: %u\n", disk_inode->length);
 
-  if (length > ((NUM_DIRECT + NUM_INDIRECT + NUM_INDIRECT * NUM_INDIRECT) * BLOCK_SECTOR_SIZE)){
+  if (length > ((NUM_DIRECT + NUM_INDIRECT + NUM_INDIRECT * NUM_INDIRECT) * BLOCK_SECTOR_SIZE)) {
     return -1;
   }
 
-  if (length > disk_inode->length){
+  if (length > disk_inode->length) {
 
     //printf("In write: length, current length: %lu  %lu\n", length, disk_inode->length);
 
-    size_t start = (size_t) bytes_to_sectors(disk_inode->length);
-    size_t stop = (size_t) bytes_to_sectors(offset + size);
+    size_t start = (size_t)bytes_to_sectors(disk_inode->length);
+    size_t stop = (size_t)bytes_to_sectors(offset + size);
 
     //printf("In write: start, stop: %lu   %lu\n", start, stop);
-    
+
     size_t end = inode_allocate(disk_inode, start, stop);
 
     //printf("In write: END: %lu\n", end);
 
-    if (end != stop){
+    if (end != stop) {
 
       inode_deallocate(disk_inode, start, end);
       free(disk_inode);
       return bytes_written;
-  
     }
 
     disk_inode->length = offset + size;
 
-    block_write(fs_device, inode_get_inumber(inode), (void *) disk_inode);
-
+    block_write(fs_device, inode_get_inumber(inode), (void*)disk_inode);
   }
 
   free(disk_inode);
-
 
   while (size > 0) {
     /* Sector to write, starting byte offset within sector. */
@@ -646,21 +572,17 @@
 }
 
 /* Returns the length, in bytes, of INODE's data. */
-off_t inode_length(const struct inode* inode) { 
+off_t inode_length(const struct inode* inode) {
 
   struct inode_disk* disk_inode = get_disk_inode(inode);
   off_t l = disk_inode->length;
   free(disk_inode);
-  return l; 
-  }
-
-void inode_lock_acquire(struct inode* inode){
-  lock_acquire(&inode->inode_lock);
-};
-
-void inode_lock_release(struct inode* inode){
-  lock_release(&inode->inode_lock);
-};
+  return l;
+}
+
+void inode_lock_acquire(struct inode* inode) { lock_acquire(&inode->inode_lock); };
+
+void inode_lock_release(struct inode* inode) { lock_release(&inode->inode_lock); };
 
 /* Buffer cache functions. */
 
@@ -669,7 +591,8 @@
 static void buffer_cache_lru_evict(void);
 
 static unsigned buffer_cache_hash_func(const struct hash_elem* e, UNUSED void* aux);
-static bool buffer_cache_less_func(const struct hash_elem* a, const struct hash_elem* b, UNUSED void* aux);
+static bool buffer_cache_less_func(const struct hash_elem* a, const struct hash_elem* b,
+                                   UNUSED void* aux);
 
 void buffer_cache_init() {
   hash_init(&buffer_cache.map, buffer_cache_hash_func, buffer_cache_less_func, NULL);
@@ -685,7 +608,8 @@
   return hash_int(buffer_block->id);
 }
 
-static bool buffer_cache_less_func(const struct hash_elem* a, const struct hash_elem* b, UNUSED void* aux) {
+static bool buffer_cache_less_func(const struct hash_elem* a, const struct hash_elem* b,
+                                   UNUSED void* aux) {
   struct buffer_block* block_a = hash_entry(a, struct buffer_block, helem);
   struct buffer_block* block_b = hash_entry(b, struct buffer_block, helem);
   return block_a->id < block_b->id;
@@ -696,7 +620,7 @@
   lock_acquire(&buffer_cache.lock);
 
   /* If requesting a block that is being fetched, wait. */
-  while(buffer_cache.fetching_id == id) {
+  while (buffer_cache.fetching_id == id) {
     cond_wait(&buffer_cache.fetching, &buffer_cache.lock);
   }
 
@@ -707,7 +631,7 @@
 
   /* Search for ID in the buffer cache's map. */
   struct hash_elem* buffer_block_helem = hash_find(&buffer_cache.map, &search_key.helem);
-  if(buffer_block_helem == NULL) {
+  if (buffer_block_helem == NULL) {
     printf("Block not found in cache. Fetching block.\n");
     /* Bring the block into the buffer cache. */
     buffer_block_helem = buffer_cache_fetch(id);
@@ -739,7 +663,7 @@
 
 static struct hash_elem* buffer_cache_fetch(block_sector_t id) {
   /* Wait for buffer cache to finish fetching block. */
-  while(buffer_cache.is_fetching) {
+  while (buffer_cache.is_fetching) {
     printf("Waiting for cache to finish fetching block %d.\n", buffer_cache.fetching_id);
     cond_wait(&buffer_cache.fetching, &buffer_cache.lock);
   }
@@ -770,7 +694,7 @@
   /* Add the new block into map and LRU. */
   hash_insert(&buffer_cache.map, &buffer_block->helem);
 
-  if(list_size(&buffer_cache.lru) >= MAX_BUFFERS_CACHED) {
+  if (list_size(&buffer_cache.lru) >= MAX_BUFFERS_CACHED) {
     buffer_cache_lru_evict();
   }
 
@@ -800,4 +724,4 @@
   free(buffer_block);
 
   return;
-}
+}