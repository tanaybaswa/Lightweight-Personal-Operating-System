--- conflicted
+++ resolved
@@ -4,24 +4,6 @@
 tests/%.output: PUTFILES = $(filter-out kernel.bin loader.bin, $^)
 
 
-<<<<<<< HEAD
-tests/userprog_TESTS = $(addprefix tests/userprog/,do-nothing           \
-stack-align-0 args-none args-single args-multiple args-many             \
-args-dbl-space sc-bad-sp sc-bad-arg sc-boundary sc-boundary-2           \
-sc-boundary-3 halt exit create-normal create-empty create-null          \
-create-bad-ptr create-long create-exists create-bound open-normal       \
-open-missing open-boundary open-empty open-null open-bad-ptr            \
-open-twice close-normal close-twice close-stdin close-stdout            \
-close-bad-fd read-normal read-bad-ptr read-boundary read-zero           \
-read-stdout read-bad-fd write-normal write-bad-ptr write-boundary       \
-write-zero write-stdin write-bad-fd exec-once exec-arg exec-bound       \
-exec-bound-2 exec-bound-3 exec-multiple exec-missing exec-bad-ptr       \
-wait-simple wait-twice wait-killed wait-bad-pid multi-recurse           \
-multi-child-fd rox-simple rox-child rox-multichild bad-read bad-write   \
-bad-read2 bad-write2 bad-jump bad-jump2 iloveos practice stack-align-1  \
-stack-align-2 stack-align-3 stack-align-4 floating-point fp-simul       \
-fp-asm fp-syscall fp-kernel-e fp-init seek tell)
-=======
 tests/userprog_TESTS = $()
 
 # Remove userprog tests for Project Threads in SU22
@@ -41,14 +23,10 @@
 # bad-read2 bad-write2 bad-jump bad-jump2 iloveos practice stack-align-1  \
 # stack-align-2 stack-align-3 stack-align-4 floating-point fp-simul       \
 # fp-asm fp-syscall fp-kernel-e fp-init
->>>>>>> fbc73aec
 
 tests/userprog_PROGS = $(tests/userprog_TESTS) $(addprefix \
 tests/userprog/,child-simple child-args child-bad child-close \
 child-rox compute-e fp-asm-helper)
-
-tests/userprog/seek_SRC = tests/userprog/seek.c tests/main.c
-tests/userprog/tell_SRC = tests/userprog/tell.c tests/main.c
 
 tests/userprog/iloveos_SRC = tests/userprog/iloveos.c tests/main.c
 tests/userprog/practice_SRC = tests/userprog/practice.c tests/main.c
@@ -166,9 +144,6 @@
 tests/userprog/args-dbl-space_ARGS = two  spaces!
 tests/userprog/multi-recurse_ARGS = 15
 
-test/userprog/seek_PUTFILES += tests/userprog/sample.txt
-test/userprog/tell_PUTFILES += tests/userprog/sample.txt
-
 tests/userprog/open-normal_PUTFILES += tests/userprog/sample.txt
 tests/userprog/open-boundary_PUTFILES += tests/userprog/sample.txt
 tests/userprog/open-twice_PUTFILES += tests/userprog/sample.txt
