--- conflicted
+++ resolved
@@ -20,11 +20,8 @@
 #include "threads/synch.h"
 #include "threads/thread.h"
 #include "threads/vaddr.h"
-<<<<<<< HEAD
-=======
 #include "lib/kernel/hash.h"
 #include "lib/kernel/list.h"
-
 
 static void add_process(struct hash* map, pid_t pid, struct process* process);
 static void add_process_exit(struct hash* map, pid_t pid, int exit_val);
@@ -37,8 +34,6 @@
 static bool is_flag_on(uint8_t p_flags, uint8_t flag);
 static void set_flag(uint8_t* p_flags, uint8_t flag, int val);
 static bool is_process_in(struct hash* map, pid_t pid);
-
->>>>>>> 928eaf15
 
 static struct semaphore temporary;
 static thread_func start_process NO_RETURN;
@@ -216,7 +211,6 @@
   tss_update();
 }
 
-<<<<<<< HEAD
 /* We load ELF binaries.  The following definitions are taken
    from the ELF specification, [ELF1], more-or-less verbatim.  */
 
@@ -279,9 +273,6 @@
 #define PF_R 4 /* Readable. */
 
 static bool setup_stack(void** esp);
-=======
-static bool setup_stack(void** esp, char* argv);
->>>>>>> 928eaf15
 static bool validate_segment(const struct Elf32_Phdr*, struct file*);
 static bool load_segment(struct file* file, off_t ofs, uint8_t* upage, uint32_t read_bytes,
                          uint32_t zero_bytes, bool writable);
@@ -308,14 +299,13 @@
   int fd = get_next_fd();
   struct process* p = t->pcb;
   file = filesys_open(file_name);
-  
+
   if (file == NULL) {
     printf("load: %s: open failed\n", file_name);
     goto done;
   }
   file_deny_write(file);
   p->fd_table[fd] = file;
-
 
   /* Read and verify executable header. */
   if (file_read(file, &ehdr, sizeof ehdr) != sizeof ehdr ||
@@ -529,9 +519,6 @@
 bool is_main_thread(struct thread* t, struct process* p) { return p->main_thread == t; }
 
 /* Gets the PID of a process */
-<<<<<<< HEAD
-pid_t get_pid(struct process* p) { return (pid_t)p->main_thread->tid; }
-=======
 pid_t get_pid(struct process* p) { return (pid_t)p->main_thread->tid; }
 
 /* Counts words in a single string. */
@@ -540,12 +527,15 @@
   char* start = source;
   char* curr = source;
 
-  while(true) {
-    while(*start != '\0' && *start == ' ') start++;
+  while (true) {
+    while (*start != '\0' && *start == ' ')
+      start++;
     curr = start;
-    while(*curr != '\0' && *curr != ' ') curr++;
+    while (*curr != '\0' && *curr != ' ')
+      curr++;
     int len = curr - start;
-    if(len == 0) break;
+    if (len == 0)
+      break;
     count++;
     start = curr;
   }
@@ -558,12 +548,10 @@
 static unsigned pcb_hash(const struct hash_elem* e, void* aux);
 static void pcb_destructor(struct hash_elem* e, void* aux);
 
-
 bool init_pcb_index(void) {
   rw_lock_init(&pcb_index_lock);
   return hash_init(&pcb_index, pcb_hash, pcb_less, NULL);
 }
-
 
 static bool pcb_less(const struct hash_elem* a, const struct hash_elem* b, UNUSED void* aux) {
   struct process_h* pa = hash_entry(a, struct process_h, hash_elem);
@@ -571,18 +559,16 @@
   return pa->pid - pb->pid;
 }
 
-
 static unsigned pcb_hash(const struct hash_elem* e, UNUSED void* aux) {
   struct process_h* p = hash_entry(e, struct process_h, hash_elem);
   return p->pid;
 }
-
 
 struct process* get_process(struct hash* map, pid_t pid) {
   struct process_h temp;
   temp.pid = pid;
   struct hash_elem* e = hash_find(map, &temp.hash_elem);
-  if(!e) {
+  if (!e) {
     return NULL;
   }
   struct process_h* found = hash_entry(e, struct process_h, hash_elem);
@@ -593,7 +579,7 @@
   struct process_h temp;
   temp.pid = pid;
   struct hash_elem* e = hash_find(map, &temp.hash_elem);
-  if(!e) {
+  if (!e) {
 #define EXIT_CODE_NOT_FOUND -3
     return EXIT_CODE_NOT_FOUND;
 #undef EXIT_CODE_NOT_FOUND
@@ -601,9 +587,6 @@
   struct process_h* found = hash_entry(e, struct process_h, hash_elem);
   return found->exit_val;
 }
-
-
-
 
 static void add_process(struct hash* map, pid_t pid, struct process* process) {
   struct process_h* temp = malloc(sizeof(struct process_h));
@@ -619,12 +602,12 @@
   hash_insert(map, &temp->hash_elem);
 }
 
-
 static bool is_process_in(struct hash* map, pid_t pid) {
   struct process_h temp;
   temp.pid = pid;
   struct hash_elem* e = hash_find(map, &temp.hash_elem);
-  if(e) return true;
+  if (e)
+    return true;
   return false;
 }
 
@@ -644,7 +627,8 @@
 
   /* Always use calloc to insure pcb->pagedir is NULL! */
   new_process = calloc(sizeof(struct process), 1);
-  if(!new_process) return NULL;
+  if (!new_process)
+    return NULL;
 
   new_process->pagedir = NULL;
   thread->pcb = new_process;
@@ -675,22 +659,22 @@
   /* Get parent. */
   pid_t parent_pid = thread->parent_tid;
   struct process* parent = get_process(&pcb_index, parent_pid);
-  if(parent) {
+  if (parent) {
     /* Not necessary due to pcb_index_lock. But for good measure. */
     lock_acquire(&parent->exit_codes_lock);
     add_process_exit(&parent->exit_codes, thread->tid, exit_val);
     lock_release(&parent->exit_codes_lock);
 
-    if(is_flag_on(parent->flags, PROCESS_WAITING) && parent->awaiting_id == thread->tid) {
+    if (is_flag_on(parent->flags, PROCESS_WAITING) && parent->awaiting_id == thread->tid) {
       sema_up(&parent->blocked);
-    } 
+    }
   }
 
   remove_process(&pcb_index, thread->tid);
   rw_lock_release(&pcb_index_lock, false);
 
   uint32_t* pd = process->pagedir;
-  if(pd != NULL) {
+  if (pd != NULL) {
     process->pagedir = NULL;
     pagedir_activate(NULL);
     pagedir_destroy(pd);
@@ -712,19 +696,14 @@
   free(p);
 }
 
-
-static bool is_flag_on(uint8_t p_flags, uint8_t flag) {
-  return (p_flags & flag) == flag;
-}
-
+static bool is_flag_on(uint8_t p_flags, uint8_t flag) { return (p_flags & flag) == flag; }
 
 static void set_flag(uint8_t* p_flags, uint8_t flag, int val) {
-  if(!val) {
+  if (!val) {
     /* Clear flag. */
     *p_flags = val & ~flag;
   } else {
     /* Turn flag on. */
     *p_flags = val | flag;
   }
-}
->>>>>>> 928eaf15
+}